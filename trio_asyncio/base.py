--- conflicted
+++ resolved
@@ -641,12 +641,8 @@
                     timeout = math.inf
 
                 if obj is None:
-<<<<<<< HEAD
                     print("LOOP WAIT",timeout)
-                    with trio.move_on_after(timeout) as cancel_scope:
-=======
                     with trio.move_on_after(timeout):
->>>>>>> e542192a
                         obj = await self._q.get()
                     if obj is None:
                         # Timeout reached. Presumably now a timer is ready,
