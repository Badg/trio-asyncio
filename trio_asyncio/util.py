# This code implements helper functions that work without running
# a TrioEventLoop.

import trio
import asyncio
import sys
from async_generator import async_generator, yield_

__all__ = ['run_future']


async def run_future(future):
    """Wait for an asyncio future/coroutine from Trio code.

    Cancelling the current Trio scope will cancel the future/coroutine.

    Cancelling the future/coroutine will cause an ``asyncio.CancelledError``.
    """
    task = trio.hazmat.current_task()
    raise_cancel = None

    def done_cb(_):
        trio.hazmat.reschedule(task, trio.hazmat.Result.capture(future.result))

    future.add_done_callback(done_cb)

    def abort_cb(raise_cancel_arg):
        # Save the cancel-raising function
        nonlocal raise_cancel
        raise_cancel = raise_cancel_arg
        # Attempt to cancel our future
        future.cancel()
        # Keep waiting
        return trio.hazmat.Abort.FAILED

    try:
        res = await trio.hazmat.wait_task_rescheduled(abort_cb)
        return res
    except asyncio.CancelledError as exc:
        if raise_cancel is not None:
            try:
                raise_cancel()
            finally:
                # Try to preserve the exception chain,
                # for more detailed tracebacks
                sys.exc_info()[1].__cause__ = exc
        else:
            raise


STOP = object()


@async_generator
async def run_generator(loop, async_generator):
    task = trio.hazmat.current_task()
    raise_cancel = None

    async def consume_next():
        try:
            item = await async_generator.__anext__()
            result = trio.hazmat.Value(value=item)
        except StopAsyncIteration:
            result = trio.hazmat.Value(value=STOP)
        except Exception as e:
            result = trio.hazmat.Error(error=e)

<<<<<<< HEAD
        trio.hazmat.reschedule(task, result)
=======
        trio.hazmat.reschedule(task, trio.hazmat.Value(value=item))
        # trio.hazmat.reschedule(task, STOP)
>>>>>>> 3a06dcfd

    def abort_cb(raise_cancel_arg):
        # Save the cancel-raising function
        nonlocal raise_cancel
        raise_cancel = raise_cancel_arg
        # XXX: we need to cancel any actice consume_next() call.
        # Keep waiting
        return trio.hazmat.Abort.FAILED

    try:
        while True:
            # schedule that we read the next one from the iterator
            asyncio.ensure_future(consume_next(), loop=loop)

            item = await trio.hazmat.wait_task_rescheduled(abort_cb)
            if item is STOP:
                break
            await yield_(item)

    except asyncio.CancelledError as exc:
        if raise_cancel is not None:
            try:
                raise_cancel()
            finally:
                # Try to preserve the exception chain,
                # for more detailed tracebacks
                sys.exc_info()[1].__cause__ = exc
        else:
            raise<|MERGE_RESOLUTION|>--- conflicted
+++ resolved
@@ -65,12 +65,7 @@
         except Exception as e:
             result = trio.hazmat.Error(error=e)
 
-<<<<<<< HEAD
         trio.hazmat.reschedule(task, result)
-=======
-        trio.hazmat.reschedule(task, trio.hazmat.Value(value=item))
-        # trio.hazmat.reschedule(task, STOP)
->>>>>>> 3a06dcfd
 
     def abort_cb(raise_cancel_arg):
         # Save the cancel-raising function
